--- conflicted
+++ resolved
@@ -47,20 +47,6 @@
         let mut payload = [0u8; PAYLOAD_SIZE];
         rng.fill(&mut payload);
 
-<<<<<<< HEAD
-            let given_record = Record::new(
-                &noop_program,
-                dummy_account.address,
-                false,
-                value,
-                Payload::from_bytes(&payload),
-                <Testnet2Parameters as Parameters>::serial_number_nonce_crh()
-                    .hash(&sn_nonce_input)
-                    .unwrap(),
-                &mut rng,
-            )
-            .unwrap();
-=======
         let given_record = Record::new(
             dummy_account.address,
             false,
@@ -74,7 +60,6 @@
             &mut rng,
         )
         .unwrap();
->>>>>>> 48f3a1c3
 
         // Encrypt the record
         let (encryped_record, _) = EncryptedRecord::encrypt(&given_record, &mut rng).unwrap();
